{% extends 'base/base.html' %}

{% block header %}
{{ schedule_form.media.css }}

{% endblock %}

{% block main %}
<<<<<<< HEAD
    {% load group_auth %}
=======

    {% if schedule_form %}
      <form method="POST" action="{% url 'schedule_time' order_id=cur_order.id %}">
          {% csrf_token %}
            <div class="modal fade" id="scheduleModal" tabindex="-1" role="dialog">
                <div class="modal-dialog" role="document">
                    <div class="modal-content">
                        <div class="modal-header">
                            <h5 class="modal-title" id="exampleModalLabel">Schedule</h5>
              <button type="button" class="close" data-dismiss="modal" aria-label="Close">
                <span aria-hidden="true">&times;</span>
              </button>
            </div>
            <div class="modal-body">
              {{ schedule_form.appointment }}
            </div>
            <div class="modal-footer">
              <button type="button" class="btn btn-secondary" data-dismiss="modal">Close</button>
              <button type="submit" class="btn btn-primary">Schedule Appointment</button>
            </div>
          </div>
        </div>
      </div>
    </form>
    {% endif %}

    {% if cur_order.level_id == 1 %}
      <form method="POST" action="{% url 'order' order_id=cur_order.id %}">
          {% csrf_token %}
      <div class="modal fade" id="checkInModal" tabindex="-1" role="dialog">
        <div class="modal-dialog" role="document">
          <div class="modal-content">
            <div class="modal-header">
              <h5 class="modal-title" id="exampleModalLabel">Check in</h5>
              <button type="button" class="close" data-dismiss="modal" aria-label="Close">
                <span aria-hidden="true">&times;</span>
              </button>
            </div>
            <div class="modal-body">
                <b>Team:</b>
                {{ checkin_form.team }}
            </div>
            <div class="modal-footer">
              <button type="button" class="btn btn-secondary" data-dismiss="modal">Close</button>
              <button type="submit" class="btn btn-primary">Check in</button>
            </div>
          </div>
        </div>
      </div>
    </form>
    {% endif %}

>>>>>>> 47b6ab8f
    <!-- patient info section -->
    <div class="collapse show" id="patient_info">
        <div class="container mt-1">
            <div class="row">
                <div class="col-12 mb-2">
                    <div class="display-4">Order # {{ cur_order.id }}</div>
                    
                        <div class="h5">Appointment: {{ cur_order.appointment  }}</div>
                        {% if cur_order.team %}
                        <div class='text-muted small'>Team: {{ cur_order.team }}</div>
                        {% endif %}
                        <div class="text-muted small">
                            {% if schedule_form %}
                                <a href="#" class="btn btn-sm btn-primary" data-toggle="modal" data-target="#scheduleModal">
                                    {{ cur_order.appointment|yesno:"Reschedule,Schedule" }}
                                </a>
                                &nbsp;&nbsp;
                            {% endif %}
                            {% if cur_order.level.id == 1 %}
                                <a href="#" class="btn btn-sm btn-primary" data-toggle="modal" data-target="#checkInModal">
                                    Check In
                                </a>
                            {% endif %}
                        </div>
                    <hr>
                </div>
                <div class="col-12">
                    <span class="h4">Patient Information</span>
                    <a href="{% url 'patient' pat_id=cur_order.patient.id %}" class="text-muted small ml-2" data-toggle="tooltip" data-placement="top" title="Link to Patient History">
                        View More
                    </a>
                </div> 

            </div>
            <div class="row">
                <div class="col-12">
                    <div class="row mt-3">
                        <div class="col-4">
                            <span class="font-weight-bold">First Name:</span><br>
                            {{ cur_order.patient.first_name }}
                        </div>
                        <div class="col-4">
                            <span class="font-weight-bold">Middle Name:</span><br>
                            {{ cur_order.patient.middle_name|default_if_none:'' }}
                        </div>
                        <div class="col-4">
                            <span class="font-weight-bold">Last Name:</span><br>
                            {{ cur_order.patient.last_name }}
                        </div>
                    </div>
                    <div class="row mt-1">
                        <div class="col-4">
                            <span class="font-weight-bold">DOB:</span><br>
                            {{ cur_order.patient.birth_date }}
                        </div>
                        <div class="col-4">
                            <span class="font-weight-bold">Phone Number:</span><br>
                            {{ cur_order.patient.phone_number }}
                        </div>
                        <div class="col-4">
                            <span class="font-weight-bold">Email Address:</span><br>
                            {{ cur_order.patient.email_info }}
                        </div>
                    </div>
                    {% if show_medical %}
                        <div class="row mt-1">
                            <div class="col-12">
                                <hr>
                            </div>
                            <div class="col-4">
                                <span class="font-weight-bold">X-Ray Dye Allergy:</span><br>
                                {{ cur_order.patient.allergy_xraydye|yesno:"Yes,No" }}
                            </div>
                            <div class="col-4">
                                <span class="font-weight-bold">MRI Dye Allergy:</span><br>
                                {{ cur_order.patient.allergy_mridye|yesno:"Yes,No" }}
                            </div>
                            <div class="col-4">
                                <span class="font-weight-bold">Latex Allergy:</span><br>
                                {{ cur_order.patient.allergy_latex|yesno:"Yes,No" }}
                            </div>
                            <div class="col-4">
                                <span class="font-weight-bold">Asthma:</span><br>
                                {{ cur_order.patient.allergy_asthma|yesno:"Yes,No" }}
                            </div>
                            <div class="col-8">
                                <span class="font-weight-bold">Notes:</span><br>
                                {{ cur_order.notes }}
                            </div>
                        </div>
                    {% endif %}
                </div>
            </div>
        </div>
    </div>
    <!-- end physician section -->

    {% if cur_order.level_id < 4 %}
        <!-- edit order info section -->
        <div class="collapse" id="edit_order_info">
            <form id="edit_order_form">
                <div class="container mt-5">
                    <div class="row">
                        <div class="col-12">
                            <span class="h4">Edit Order Information</span>
                        </div>
                    </div>
                    <div class="row">
                        <div class="col-12">
                            <div class="row mt-3">
                                <div class="col-4">
                                    <label class="font-weight-bold">Reason for Visit:</label>
                                    <textarea class="form-control">Broken Left Leg</textarea>
                                </div>
                                <div class="col-4">
                                    <label class="font-weight-bold">Imaging Needed:</label>
                                    <textarea class="form-control">X-Ray of Left Leg Instep & Outstep</textarea>
                                </div>
                                <div class="col-4">
                                    <label class="font-weight-bold">Modality:</label>
                                    <textarea class="form-control">X-Ray of Left Leg Instep & Outstep</textarea>
                                </div>
                            </div>
                        </div>
                        <div class="col-12 mt-2">
                            <button type="button" class="btn btn-primary">Save Order Info</button>
                            <button type="button" class="btn btn-outline-secondary" onclick="cancelEditOrder()">Cancel</button>
                        </div>
                    </div>
                </div>
            </form>
        </div>
        <!-- end edit order section -->
    {% endif %}

    <!-- order info section -->
    <div class="collapse show" id="order_info">
        <div class="container mt-5">
            <div class="row">
                <div class="col-12">
                    <span class="h4">Order Information</span>
                    {% if cur_order.level_id < 4 %}
                        <a href="#" onclick="editOrder()" class="text-muted small ml-2" data-toggle="tooltip" data-placement="top" title="Link to Order Info">
                            Edit
                        </a>
                    {% endif %}
                </div>
            </div>
            <div class="row mt-3">
                <div class="col-4">
                    <span class="font-weight-bold">Reason for Visit:</span><br>
                    {{ cur_order.visit_reason }}
                </div>
                <div class="col-4">
                    <span class="font-weight-bold">Imaging Needed:</span><br>
                    {{ cur_order.imaging_needed }}
                </div>
                <div class="col-4">
                    <span class="font-weight-bold">Modality:</span><br>
                    {{ cur_order.modality }}
                </div>
            </div>
        </div>
    </div>
    <!-- end order section -->

    {% if cur_order.level_id > 1 %}
        <!-- imaging section -->
        <div class="collapse show" id="imaging_info">
            <div class="container mt-5">
                <div class="row">
                    <div class="col-12">
                        <span class="h4">Imaging</span>
                    </div>
                </div>
                <div class="row mt-3">
                    <div class="col-12">
                        <table class="table">
                            <thead>
                            <tr>
                                <th scope="col">ID</th>
                                <th scope="col">File</th>
                                <th scope="col">Timestamp</th>
                                <th scope="col">User</th>
                                <th scope="col"><i class="fas fa-plus"></i></th>
                            </tr>
                            </thead>
                            <tbody>
                            {% for image in cur_order.images.all %} 
                                <tr>
                                    <th scope="row">{{ image.id }}</th>
                                    <td>{{ image.label }}</td>
                                    <td>{{ image.added_on }}</td>
                                    <td>{{ image.user }}</td>
                                    <td><i class="fas fa-trash"></i></td>
                                </tr>
                            {% endfor %}
                            </tbody>
                        </table>
                    </div>
                </div>
            </div>
        </div>
        <!-- end order section -->
    {% endif %}

    {% if cur_order.level_id > 2 %}
        <!-- analysis section -->
            <div class="collapse show" id="order_info">
                <div class="container mt-5">
                    <div class="row">
                        <div class="col-12">
                            <span class="h4">Analysis Report</span>
                        </div>
                    </div>
                    <div class="row">
                        <div class="col-12 mt-2">
                            {% if analysis_form %}
                            <form method="POST">
                                {% csrf_token %}
                                {{ analysis_form.report }}
                                <button type="submit" formaction="{% url 'save_order' order_id=cur_order.id %}" class="mt-2 btn btn-primary">Save Report</button>
                                <button type="submit" class="mt-2 btn btn-primary">Submit Report</button>
                            </form>
                            {% else %}
                                {{ cur_order.report }}
                                <br>
                                <div class='text-muted small mt-2'>
                                Completed by {{ cur_order.completed }} on {{ cur_order.completed_time }}
                                </div>

                            {% endif %}
                        </div>
                    </div>
                    {% if cur_order.level_id >= 4 and request.user|has_group:"Physicians" %}
                    <div class="row">
                        <div class='col-12 text-right'>
                            <button type="button" class="btn btn-primary" onclick="sendPatientEmail()">Send Report</button> 
                        </div>
                    </div>
                    {% endif %}
                </div>
            </div>
        <!-- end analysis section -->
    {% endif %}



{% endblock %}

{% block afterscript %}
<<<<<<< HEAD
{% load group_auth %}
    {% if cur_order.level_id >= 4 and request.user|has_group:"Physicians" %}
        <script>
            function sendPatientEmail () {
                let orderId = '{{ cur_order.id }}';
                fetch('/order/' + orderId + '/send')
                .then(res => {
                    return res.json()
                })
                .then(json => {
                    console.log(json)
                })
            }
        </script>
    {% endif %}
=======

{{ schedule_form.media.js }}
>>>>>>> 47b6ab8f

    <script>
        $('#datepicker').datepicker({
            uiLibrary: 'bootstrap4'
        });

        $(function () {
            $('[data-toggle="tooltip"]').tooltip()
        });

        $(document).ready(function () {
            bsCustomFileInput.init()
        })

        function editOrder() {
            $('#order_info').collapse('hide');
            $('#edit_order_info').collapse('show')
        }

        function cancelEditOrder () {
            $('#order_info').collapse('show');
            $('#edit_order_info').collapse('hide');
            document.getElementById('edit_order_form').reset()
        }
    </script>
{% endblock %}

</body>
</html><|MERGE_RESOLUTION|>--- conflicted
+++ resolved
@@ -6,9 +6,7 @@
 {% endblock %}
 
 {% block main %}
-<<<<<<< HEAD
     {% load group_auth %}
-=======
 
     {% if schedule_form %}
       <form method="POST" action="{% url 'schedule_time' order_id=cur_order.id %}">
@@ -61,7 +59,6 @@
     </form>
     {% endif %}
 
->>>>>>> 47b6ab8f
     <!-- patient info section -->
     <div class="collapse show" id="patient_info">
         <div class="container mt-1">
@@ -313,7 +310,6 @@
 {% endblock %}
 
 {% block afterscript %}
-<<<<<<< HEAD
 {% load group_auth %}
     {% if cur_order.level_id >= 4 and request.user|has_group:"Physicians" %}
         <script>
@@ -329,10 +325,8 @@
             }
         </script>
     {% endif %}
-=======
 
 {{ schedule_form.media.js }}
->>>>>>> 47b6ab8f
 
     <script>
         $('#datepicker').datepicker({
