--- conflicted
+++ resolved
@@ -140,19 +140,11 @@
                         </thead>
                         <tbody>
                         {% for order in todays_orders %}
-<<<<<<< HEAD
-                        <tr>
-                            <td><a class="orderlink" href="{% url 'order' order_id=order.id %}">{{ order.id }}</a></td>
-                            <td><a class="orderlink" href="{% url 'order' order_id=order.id %}">{{ order.patient.full_name }}</a></td>
-                            <td>{{ order.appointment }}</td>
-                        </tr>
-=======
-                            <tr>
-                                <td><a class="orderlink" href="{% url 'order_prototype' %}">{{ order.id }}</a></td>
-                                <td><a class="orderlink" href="{% url 'order_prototype' %}">{{ order.patient.full_name }}</a></td>
+                            <tr>
+                                <td><a class="orderlink" href="{% url 'order' order_id=order.id %}">{{ order.id }}</a></td>
+                                <td><a class="orderlink" href="{% url 'order' order_id=order.id %}">{{ order.patient.full_name }}</a></td>
                                 <td>{{ order.appointment|date:'P' }}</td>
                             </tr>
->>>>>>> 0b17991b
                         {% empty %}
                             <tr>
                                 <td colspan="3" class="text-center">
@@ -176,19 +168,11 @@
                         </thead>
                         <tbody>
                         {% for order in unsched_orders %}
-<<<<<<< HEAD
                         <tr>
                             <td><a class="orderlink" href="{% url 'order' order_id=order.id %}">{{ order.id }}</a></td>
                             <td><a class="orderlink" href="{% url 'order' order_id=order.id %}">{{ order.patient.full_name }}</a></td>
                             <td>{{ order.added_on }}</td>
                         </tr>
-=======
-                            <tr>
-                                <td><a class="orderlink" href="{% url 'order_prototype' %}">{{ order.id }}</a></td>
-                                <td><a class="orderlink" href="{% url 'order_prototype' %}">{{ order.patient.full_name }}</a></td>
-                                <td>{{ order.added_on }}</td>
-                            </tr>
->>>>>>> 0b17991b
                         {% empty %}
                             <tr>
                                 <td colspan="3" class="text-center">
