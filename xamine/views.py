from django.contrib.auth.decorators import login_required
from django.http import Http404
from django.shortcuts import render, get_object_or_404

from xamine.models import Order, Patient
from xamine.utils import get_setting, is_in_group


@login_required
def index(request):
    if get_setting('SHOW_PROTOTYPE', 'False') == 'True':
        return render(request, 'prototype/index.html')

    context = {}
    if is_in_group(request.user, "Physicians"):
        pass
    if is_in_group(request.user, "Receptionists"):
        pass
    if is_in_group(request.user, "Technicians"):
        context['checked_in_orders'] = Order.objects.filter(level_id=2)
    if is_in_group(request.user, "Radiologists"):
        pass

    return render(request, 'index.html', context)


@login_required
def order(request, order_id=None):
    if get_setting('SHOW_PROTOTYPE', 'False') == 'True':
        return render(request, 'prototype/order.html')

    try:
        cur_order = Order.objects.get(pk=order_id)
    except Order.DoesNotExist:
        raise Http404

    context = {}

    if cur_order.level_id == 1:
        # Prepare context for template if at referral placed step
        pass
    elif cur_order.level_id == 2:
        # Prepare context for template if at checked in step
        pass
    elif cur_order.level_id == 3:
        # Prepare context for template if at imaging complete step
        pass
    elif cur_order.level_id == 4:
        # Prepare context for template if at analysis complete step
        pass
    elif cur_order.level_id == 5:
        # Prepare context for template if archived
        pass

    # Add current order to the context dict
    context["cur_order"] = cur_order

    # Define which user groups can see medical info, add to context
    medical_groups = ['Technicians', 'Radiologists', 'Physicians']
    context['show_medical'] = is_in_group(request.user, medical_groups)

    return render(request, 'order.html', context)


@login_required
<<<<<<< HEAD
def patient(request, pat_id=None):
    if get_setting('SHOW_PROTOTYPE', 'False') == 'True':
        return render(request, 'prototype/patient.html')

    patient = Patient.objects.get(pk=pat_id) 

    context = {
        'patient_info': patient
    }
    return render(request, 'patient.html', context)
=======
def patient(request):
    # if get_setting('SHOW_PROTOTYPE', 'False') == 'True':
    return render(request, 'prototype/patient.html')
>>>>>>> a1d1edf6
<|MERGE_RESOLUTION|>--- conflicted
+++ resolved
@@ -63,7 +63,6 @@
 
 
 @login_required
-<<<<<<< HEAD
 def patient(request, pat_id=None):
     if get_setting('SHOW_PROTOTYPE', 'False') == 'True':
         return render(request, 'prototype/patient.html')
@@ -73,9 +72,3 @@
     context = {
         'patient_info': patient
     }
-    return render(request, 'patient.html', context)
-=======
-def patient(request):
-    # if get_setting('SHOW_PROTOTYPE', 'False') == 'True':
-    return render(request, 'prototype/patient.html')
->>>>>>> a1d1edf6
