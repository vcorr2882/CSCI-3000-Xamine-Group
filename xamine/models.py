from django.contrib.auth.models import User
from django.db import models
from django.utils import timezone
from django_agenda.time_span import TimeSpan
from django_agenda.models import (AbstractAvailability,
                                  AbstractAvailabilityOccurrence,
                                  AbstractTimeSlot,
                                  AbstractBooking)


class Level(models.Model):
    """ Model to define different points in order workflow """
    name = models.CharField(max_length=32)

    def __str__(self):
        return self.name


class AppSetting(models.Model):
    """ Defines settings that can be turned on and off """
    name = models.CharField(max_length=32)
    value = models.CharField(max_length=256)

    def __str__(self):
        return self.name


class Patient(models.Model):
    """ Model to track the patient and their history """

    # Personal information
    first_name = models.CharField(max_length=128)
    middle_name = models.CharField(max_length=128, blank=True, null=True)
    last_name = models.CharField(max_length=128)
    email_info = models.EmailField()
    birth_date = models.DateField()
    phone_number = models.CharField(max_length=10)

    # Medical information
    allergy_asthma = models.BooleanField()
    allergy_xraydye = models.BooleanField()
    allergy_mridye = models.BooleanField()
    allergy_latex = models.BooleanField()

    notes = models.TextField(null=True, blank=True)

    @property
    def full_name(self):
        if self.middle_name:
            return f"{self.first_name} {self.middle_name} {self.last_name}"
        else:
            return f"{self.first_name} {self.last_name}"
            
    def __str__(self):
        return f"{self.full_name} ({self.id})"


class ModalityOptions(models.Model):   #temp
    name = models.CharField(max_length=64)

    def __str__(self):
        return self.name


class Order(models.Model):
    """ Model for each individual imaging order placed by doctors """

    # patient info
    patient = models.ForeignKey(Patient, on_delete=models.CASCADE, related_name="orders")
    appointment = models.DateTimeField(null=True, blank=True)

    # Automatically record timestamp info
    added_on = models.DateTimeField(auto_now_add=True)
    last_edit = models.DateTimeField(auto_now=True)

    # Level tracking
    level = models.ForeignKey(Level, on_delete=models.DO_NOTHING, null=True, blank=True)

    # Order information
    visit_reason = models.CharField(max_length=128, null=True, blank=True)  # temp
    imaging_needed = models.CharField(max_length=128, null=True, blank=True)  # temp
    modality = models.ForeignKey(ModalityOptions, on_delete=models.SET_NULL, null=True, blank=True)  # temp

    # Analysis information
    report = models.TextField(null=True, blank=True)

    # Report access information
    doctor = models.ForeignKey(User, on_delete=models.DO_NOTHING)
    # TODO: Add fields for patient access auth and archiving by doctor
    
    def __str__(self):
        return f"#{self.id} - {self.patient.full_name}"


def image_path(instance, filename):
    timestamp = timezone.now().strftime('%f')

    return f"ris/{instance.order.id}/{timestamp}-{filename}"


class Image(models.Model):
    """ Model for the actual Image to be associated with an Order """

    order = models.ForeignKey(Order, on_delete=models.CASCADE, related_name='images')
    label = models.CharField(max_length=30)
    image = models.FileField(upload_to=image_path)
    user = models.CharField(max_length=30)
    added_on = models.DateTimeField(auto_now_add=True)

    def __str__(self):
        return f"{self.label} for order # {self.order.id}"


class OrderKey(models.Model):
    #Secret Key for auth public orders
    
    order = models.ForeignKey(Order, on_delete=models.CASCADE, related_name='secret_keys')
    secret_key = models.CharField(max_length=256)
    date_created = models.DateTimeField(auto_now_add=True)
    email = models.CharField(max_length=256)

    def __str__(self):
        return f"{self.order.patient.email_info} on {self.date_created}"


<<<<<<< HEAD
#Models for scheduling via django-agenda
=======
# #Models for scheduling via django-agenda
>>>>>>> 33268c97
# class Availability(AbstractAvailability):
#     class AgendaMeta:
#         schedule_model = Team
#         schedule_field = "team"


# class AvailabilityOccurrence(AbstractAvailabilityOccurrence):
#     class AgendaMeta:
#         availability_model = Availability
#         schedule_model = Team
#         schedule_field = "team"


# class TimeSlot(AbstractTimeSlot):
#     class AgendaMeta:
#         availability_model = Availability
#         schedule_model = Team
#         schedule_field = "team" 

# class TeamReservation(AbstractBooking):
#     class AgendaMeta:
#         schedule_model = Team

#     owner = models.ForeignKey(
#         to=settings.AUTH_USER_MODEL,
#         on_delete=models.PROTECT,
#         related_name="reservations",
#     )
#     start_time = models.DateTimeField(db_index=True)
#     end_time = models.DateTimeField(db_index=True)
#     approved = models.BooleanField(default=False)

#     def get_reserved_spans(self):
#         # we only reserve the time if the reservation has been approved
#         if self.approved:
#             yield TimeSpan(self.start_time, self.end_time)<|MERGE_RESOLUTION|>--- conflicted
+++ resolved
@@ -123,11 +123,8 @@
         return f"{self.order.patient.email_info} on {self.date_created}"
 
 
-<<<<<<< HEAD
 #Models for scheduling via django-agenda
-=======
-# #Models for scheduling via django-agenda
->>>>>>> 33268c97
+
 # class Availability(AbstractAvailability):
 #     class AgendaMeta:
 #         schedule_model = Team
