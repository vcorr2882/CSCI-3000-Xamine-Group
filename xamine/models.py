--- conflicted
+++ resolved
@@ -128,7 +128,6 @@
     email = models.CharField(max_length=256)
 
     def __str__(self):
-<<<<<<< HEAD
         return f"{self.order.patient.email_info} on {self.date_created}"
 
 
@@ -169,7 +168,4 @@
 #     def get_reserved_spans(self):
 #         # we only reserve the time if the reservation has been approved
 #         if self.approved:
-#             yield TimeSpan(self.start_time, self.end_time)
-=======
-        return f"{self.order.patient.email_info} on {self.date_created}"
->>>>>>> 47b6ab8f
+#             yield TimeSpan(self.start_time, self.end_time)